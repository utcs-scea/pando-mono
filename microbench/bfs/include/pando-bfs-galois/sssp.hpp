// SPDX-License-Identifier: MIT
// Copyright (c) 2023. University of Texas at Austin. All rights reserved.

/* Copyright (c) 2023. University of Texas at Austin. All rights reserved. */
/* Copyright (c) 2023 Advanced Micro Devices, Inc. All rights reserved. */

#ifndef PANDO_BFS_GALOIS_SSSP_HPP_
#define PANDO_BFS_GALOIS_SSSP_HPP_

#define SYNC_ONLY_REDUCE

#include <pando-rt/export.h>

#include <cassert>
#include <fstream>
#include <utility>

#include <pando-lib-galois/containers/dist_array.hpp>
#include <pando-lib-galois/containers/host_local_storage.hpp>
#include <pando-lib-galois/containers/thread_local_vector.hpp>
#include <pando-lib-galois/loops/do_all.hpp>
#include <pando-rt/containers/vector.hpp>
#include <pando-rt/memory/memory_guard.hpp>
#include <pando-rt/sync/atomic.hpp>

namespace bfs {

using galois::HostLocalStorage;
using galois::ThreadLocalVector;
using galois::WaitGroup;

template <bool enableCount>
class CountEdges;

template <>
class CountEdges<true> {
  std::atomic<std::uint64_t> edges = 0;

public:
  inline void countEdge() {
    edges.fetch_add(1, std::memory_order_relaxed);
  }

  inline void printEdges() {
    std::cerr << "Number of Edges on host " << pando::getCurrentPlace().node.id << " is "
              << edges.load(std::memory_order_relaxed) << std::endl;
  }

  inline void resetCount() {
    edges = 0;
  }
};
template <>
class CountEdges<false> {
public:
  inline void countEdge() {}
  inline void printEdges() {}
  inline void resetCount() {}
};

#ifndef COUNTEDGE
constexpr bool COUNT_EDGE = false;
#else
constexpr bool COUNT_EDGE = true;
#endif

extern CountEdges<COUNT_EDGE> countEdges;

template <typename G>
struct BFSState {
  ThreadLocalVector<typename G::VertexTopologyID> active;
  std::uint64_t dist;
  G graph;
};

template <typename T>
bool IsactiveIterationEmpty(galois::HostLocalStorage<pando::Vector<T>> phbfs) {
  for (pando::Vector<T> vecBFS : phbfs) {
    if (vecBFS.size() != 0)
      return false;
  }
  return true;
}

template <typename G>
void BFSOuterLoop_DLCSR(BFSState<G> state, pando::GlobalRef<typename G::VertexTopologyID> currRef) {
  for (typename G::EdgeHandle eh : state.graph.edges(currRef)) {
    countEdges.countEdge();
    typename G::VertexTopologyID dst = state.graph.getEdgeDst(eh);
    uint64_t dst_data = state.graph.getData(dst);
    if (dst_data == UINT64_MAX) {
      state.graph.setData(dst, state.dist);
      PANDO_CHECK(state.active.pushBack(dst));
    }
  }
}

template <typename G>
void BFSPerHostLoop_DLCSR(BFSState<G> state,
                          pando::GlobalRef<pando::Vector<typename G::VertexTopologyID>> vecRef) {
  pando::Vector<typename G::VertexTopologyID> vec = vecRef;
  const auto err = galois::doAll(state, vec, &BFSOuterLoop_DLCSR<G>,
                                 [](BFSState<G> state, typename G::VertexTopologyID tid) {
                                   return state.graph.getLocalityVertex(tid);
                                 });
  PANDO_CHECK(err);
}

template <typename G>
pando::Status SSSP_DLCSR(
    G& graph, std::uint64_t src, ThreadLocalVector<typename G::VertexTopologyID>& active,
    galois::HostLocalStorage<pando::Vector<typename G::VertexTopologyID>>& phbfs) {
#ifdef DPRINTS
  std::cout << "Got into SSSP" << std::endl;
#endif

  galois::WaitGroup wg{};
  PANDO_CHECK_RETURN(wg.initialize(0));
  auto wgh = wg.getHandle();
  PANDO_CHECK_RETURN(galois::doAll(
      wgh, graph.vertexDataRange(), +[](pando::GlobalRef<typename G::VertexData> ref) {
        ref = static_cast<std::uint64_t>(UINT64_MAX);
      }));
  PANDO_CHECK_RETURN(wg.wait());

  auto srcID = graph.getTopologyID(src);

  graph.setData(srcID, 0);

  PANDO_CHECK_RETURN(fmap(phbfs.getLocalRef(), pushBack, graph.getTopologyID(src)));

  BFSState<G> state;
  state.graph = graph;
  state.active = active;
  state.dist = 0;

#ifdef PANDO_STAT_TRACE_ENABLE
  PANDO_CHECK(galois::doAll(
      wgh, phbfs, +[](pando::Vector<typename G::VertexTopologyID>) {
        PANDO_MEM_STAT_NEW_KERNEL("BFS Start");
      }));
  PANDO_CHECK(wg.wait());
#endif

  while (!IsactiveIterationEmpty(phbfs)) {
#ifdef DPRINTS
    std::cerr << "Iteration loop start:\t" << state.dist << std::endl;
#endif

    // Take care of last loop
    state.dist++;
    state.active.clear();

    PANDO_CHECK_RETURN(galois::doAll(wgh, state, phbfs, &BFSPerHostLoop_DLCSR<G>));
    PANDO_CHECK_RETURN(wg.wait());

    for (pando::GlobalRef<pando::Vector<typename G::VertexTopologyID>> vec : phbfs) {
      liftVoid(vec, clear);
    }
    PANDO_CHECK_RETURN(state.active.hostFlattenAppend(phbfs));

#ifdef DPRINTS
    std::cerr << "Iteration loop end:\t" << state.dist - 1 << std::endl;
#endif
  }

#ifdef PANDO_STAT_TRACE_ENABLE
  PANDO_CHECK(galois::doAll(
      wgh, phbfs, +[](pando::Vector<typename G::VertexTopologyID>) {
        PANDO_MEM_STAT_NEW_KERNEL("BFS END");
      }));
  PANDO_CHECK(wg.wait());
#endif

  if constexpr (COUNT_EDGE) {
    galois::doAll(
        phbfs, +[](pando::Vector<typename G::VertexTopologyID>) {
          countEdges.printEdges();
          countEdges.resetCount();
        });
  }
  active = state.active;
  wg.deinitialize();
  return pando::Status::Success;
}

void updateData(std::uint64_t val, pando::GlobalRef<std::uint64_t> ref);

template <typename T>
using R = pando::GlobalRef<T>;
template <typename T>
using P = pando::GlobalPtr<T>;
template <typename G>
using VTopID = typename G::VertexTopologyID;
template <typename G>
using MDInnerWorkList = pando::Vector<VTopID<G>>;
template <typename G>
using MDWorkList = pando::Array<MDInnerWorkList<G>>;

template <typename G>
bool isWorkListEmpty(MDWorkList<G> worklist) {
  for (MDInnerWorkList<G> vec : worklist) {
    if (vec.size())
      return false;
  }
  return true;
}

template <typename G>
bool SSSPFunctor(G& graph, R<MDInnerWorkList<G>> toWrite, VTopID<G> vertex) {
#ifndef NDEBUG
  assert(localityOf(vertex).node.id == pando::getCurrentPlace().node.id);
#endif
  bool ready = false;
  auto currDist = graph.getData(vertex) + 1;
  for (typename G::EdgeHandle eh : graph.edges(vertex)) {
    countEdges.countEdge();
    typename G::VertexTopologyID dst = graph.getEdgeDst(eh);
    R<std::uint64_t> currData = graph.getData(dst);
    std::uint64_t oldData = currData;
    if (oldData > currDist) {
      updateData(currDist, currData);
      PANDO_CHECK(fmap(toWrite, pushBack, dst));
      graph.setBitSet(dst);
      ready = true;
    }
  }
  return ready;
}

template <typename G>
pando::Status MDLCSRLocal(G& graph, MDWorkList<G> toRead, MDWorkList<G> toWrite) {
  P<bool> ready;
  pando::LocalStorageGuard<bool> guardReady(ready, 1);
  *ready = false;
  WaitGroup wg;
  PANDO_CHECK(wg.initialize(0));
  auto wgh = wg.getHandle();
  while (!*ready) {
    *ready = true;
    for (R<MDInnerWorkList<G>> toRun : toRead) {
      MDInnerWorkList<G> vec = toRun;
      liftVoid(toRun, clear);
      auto innerState = galois::make_tpl(graph, toWrite, ready);
      PANDO_CHECK(doAll(
          wgh, innerState, vec, +[](decltype(innerState) innerState, VTopID<G> vertex) {
            auto [graph, toWrite, ready] = innerState;
            const std::uint64_t threadPerHostIdx =
                galois::getCurrentThreadIdx() % galois::getThreadsPerHost();
            if (!SSSPFunctor(graph, toWrite[threadPerHostIdx], vertex))
              *ready = false;
          }));
    }
    PANDO_CHECK(wg.wait());
    std::swap(toRead, toWrite);
  }
  wg.deinitialize();
  return pando::Status::Success;
}

template <typename G>
#ifndef SYNC_ONLY_REDUCE
bool updateActive(G& graph, MDWorkList<G> toRead, const pando::Array<bool>& masterBitSet,
                  const pando::Array<bool>& mirrorBitSet)
#else
bool updateActive(G& graph, MDWorkList<G> toRead, const pando::Array<bool>& masterBitSet)
#endif
{
  bool active = false;
  for (std::uint64_t i = 0; i < masterBitSet.size(); i++) {
    if (masterBitSet[i]) {
      active = true;
      PANDO_CHECK(fmap(toRead[0], pushBack, graph.getMasterTopologyIDFromIndex(i)));
    }
  }
#ifndef SYNC_ONLY_REDUCE
  for (std::uint64_t i = 0; i < mirrorBitSet.size(); i++) {
    if (mirrorBitSet[i]) {
      active = true;
      PANDO_CHECK(fmap(toRead[0], pushBack, graph.getMirrorTopologyIDFromIndex(i)));
    }
  }
#endif
  return active;
}

template <typename G>
pando::Status SSSPMDLCSR(G& graph, std::uint64_t src, HostLocalStorage<MDWorkList<G>>& toRead,
                         HostLocalStorage<MDWorkList<G>>& toWrite, P<bool> active) {
#ifdef DPRINTS
  std::cout << "Got into SSSP" << std::endl;
#endif
  galois::WaitGroup wg{};
  PANDO_CHECK_RETURN(wg.initialize(0));
  auto wgh = wg.getHandle();
  PANDO_CHECK_RETURN(galois::doAll(
      wgh, graph.vertexDataRange(), +[](pando::GlobalRef<typename G::VertexData> ref) {
        ref = static_cast<std::uint64_t>(UINT64_MAX);
      }));
  PANDO_CHECK_RETURN(wg.wait());

<<<<<<< HEAD
  auto srcHost = graph.getPhysicalHostID(src);
  auto srcID = graph.getGlobalTopologyID(src);
#ifdef DPRINTS
  std::cout << "Source is on host " << srcHost << std::endl;
#endif

  graph.setData(srcID, 0);
#ifdef SYNC_ONLY_REDUCE
  graph.broadcast();
  graph.resetBitSets();
#endif

  PANDO_CHECK_RETURN(fmap(fmap(toRead[srcHost], operator[], 0), pushBack, srcID));
=======
  auto initialState = galois::make_tpl(graph, src);
  PANDO_CHECK(galois::doAll(
      wgh, initialState, toRead, +[](decltype(initialState) state, MDWorkList<G> toRead) {
        auto [graph, src] = state;
        auto [srcID, found] = graph.getLocalTopologyID(src);
        if (found) {
          graph.setDataOnly(srcID, 0);
          PANDO_CHECK(fmap(toRead[0], pushBack, srcID));
        }
      }));
  PANDO_CHECK_RETURN(wg.wait());
>>>>>>> 20ae367c

#ifdef PANDO_STAT_TRACE_ENABLE
  PANDO_CHECK(galois::doAll(
      wgh, toRead, +[](MDWorkList<G>) {
        PANDO_MEM_STAT_NEW_KERNEL("BFS Start");
      }));
  PANDO_CHECK(wg.wait());
#endif

  *active = true;
  while (*active) {
#ifdef DPRINTS
    std::cerr << "Iteration loop start:\t" << state.dist << std::endl;
#endif

    *active = false;

    auto state = galois::make_tpl(graph, toWrite);
    PANDO_CHECK_RETURN(galois::doAll(
        wgh, state, toRead, +[](decltype(state) state, MDWorkList<G> toRead) {
          auto [graph, toWrite] = state;
          MDLCSRLocal<G>(graph, toRead, toWrite.getLocalRef());
        }));
    PANDO_CHECK_RETURN(wg.wait());

    graph.template sync<decltype(updateData), true>(updateData);

#ifndef SYNC_ONLY_REDUCE
    galois::HostLocalStorage<pando::Array<bool>> masterBitSets = graph.getMasterBitSets();
    galois::HostLocalStorage<pando::Array<bool>> mirrorBitSets = graph.getMirrorBitSets();
    auto activeState = galois::make_tpl(graph, mirrorBitSets, toRead, active);
    PANDO_CHECK_RETURN(galois::doAll(
        wgh, activeState, masterBitSets,
        +[](decltype(activeState) activeState, pando::Array<bool> masterBitSet) {
          auto [graph, mirrorBitSets, toRead, active] = activeState;
          pando::Array<bool> mirrorBitSet = mirrorBitSets.getLocalRef();
          if (updateActive(graph, toRead.getLocalRef(), masterBitSet, mirrorBitSet)) {
            *active = true;
          }
        }));
#else
    galois::HostLocalStorage<pando::Array<bool>> masterBitSets = graph.getMasterBitSets();
    auto activeState = galois::make_tpl(graph, toRead, active);
    PANDO_CHECK_RETURN(galois::doAll(
        wgh, activeState, masterBitSets,
        +[](decltype(activeState) activeState, pando::Array<bool> masterBitSet) {
          auto [graph, toRead, active] = activeState;
          if (updateActive(graph, toRead.getLocalRef(), masterBitSet)) {
            *active = true;
          }
        }));
#endif

    PANDO_CHECK_RETURN(wg.wait());
    graph.resetBitSets();

#ifdef DPRINTS
    std::cerr << "Iteration loop end:\t" << state.dist - 1 << std::endl;
#endif
  }

#ifdef PANDO_STAT_TRACE_ENABLE
  PANDO_CHECK(galois::doAll(
      wgh, toRead, +[](MDWorkList<G>) {
        PANDO_MEM_STAT_NEW_KERNEL("BFS END");
      }));
  PANDO_CHECK(wg.wait());
#endif

  if constexpr (COUNT_EDGE) {
    galois::doAll(
        toRead, +[](pando::Vector<typename G::VertexTopologyID>) {
          countEdges.printEdges();
          countEdges.resetCount();
        });
  }
  wg.deinitialize();
  return pando::Status::Success;
}

}; // namespace bfs

#endif // PANDO_BFS_GALOIS_SSSP_HPP_<|MERGE_RESOLUTION|>--- conflicted
+++ resolved
@@ -299,21 +299,6 @@
       }));
   PANDO_CHECK_RETURN(wg.wait());
 
-<<<<<<< HEAD
-  auto srcHost = graph.getPhysicalHostID(src);
-  auto srcID = graph.getGlobalTopologyID(src);
-#ifdef DPRINTS
-  std::cout << "Source is on host " << srcHost << std::endl;
-#endif
-
-  graph.setData(srcID, 0);
-#ifdef SYNC_ONLY_REDUCE
-  graph.broadcast();
-  graph.resetBitSets();
-#endif
-
-  PANDO_CHECK_RETURN(fmap(fmap(toRead[srcHost], operator[], 0), pushBack, srcID));
-=======
   auto initialState = galois::make_tpl(graph, src);
   PANDO_CHECK(galois::doAll(
       wgh, initialState, toRead, +[](decltype(initialState) state, MDWorkList<G> toRead) {
@@ -325,7 +310,6 @@
         }
       }));
   PANDO_CHECK_RETURN(wg.wait());
->>>>>>> 20ae367c
 
 #ifdef PANDO_STAT_TRACE_ENABLE
   PANDO_CHECK(galois::doAll(
